--- conflicted
+++ resolved
@@ -48,11 +48,8 @@
               'chainer.functions.normalization',
               'chainer.functions.pooling',
               'chainer.function_hooks',
-<<<<<<< HEAD
               'chainer.iterators',
-=======
               'chainer.initializers',
->>>>>>> 4c56fe05
               'chainer.links',
               'chainer.links.activation',
               'chainer.links.caffe',
