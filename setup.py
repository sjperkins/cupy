#!/usr/bin/env python

import os
from setuptools import setup
import sys

import cupy_setup_build


if sys.version_info[:3] == (3, 5, 0):
    if not int(os.getenv('CHAINER_PYTHON_350_FORCE', '0')):
        msg = """
Chainer does not work with Python 3.5.0.

We strongly recommend to use another version of Python.
If you want to use Chainer with Python 3.5.0 at your own risk,
set 1 to CHAINER_PYTHON_350_FORCE environment variable."""
        print(msg)
        sys.exit(1)


setup_requires = []
install_requires = [
    'filelock',
    'nose',
    'numpy>=1.9.0',
    'six>=1.9.0',
]

ext_modules = cupy_setup_build.get_ext_modules()

setup(
<<<<<<< HEAD
    name='cupy',
    version='1.0.0b1',
    description='CuPy: NumPy-like API accelerated with CUDA',
=======
    name='chainer',
    version='1.23.0',
    description='A flexible framework of neural networks',
>>>>>>> e049cc41
    author='Seiya Tokui',
    author_email='tokui@preferred.jp',
    url='http://docs.cupy.chainer.org/',
    license='MIT License',
    packages=['cupy',
              'cupy.binary',
              'cupy.core',
              'cupy.creation',
              'cupy.cuda',
              'cupy.ext',
              'cupy.indexing',
              'cupy.io',
              'cupy.linalg',
              'cupy.logic',
              'cupy.manipulation',
              'cupy.math',
              'cupy.padding',
              'cupy.prof',
              'cupy.random',
              'cupy.sorting',
              'cupy.statistics',
              'cupy.testing'],
    package_data={
        'cupy': ['core/carray.cuh'],
    },
    zip_safe=False,
    setup_requires=setup_requires,
    install_requires=install_requires,
    tests_require=['mock',
                   'nose'],
    ext_modules=ext_modules,
)<|MERGE_RESOLUTION|>--- conflicted
+++ resolved
@@ -30,15 +30,9 @@
 ext_modules = cupy_setup_build.get_ext_modules()
 
 setup(
-<<<<<<< HEAD
     name='cupy',
     version='1.0.0b1',
     description='CuPy: NumPy-like API accelerated with CUDA',
-=======
-    name='chainer',
-    version='1.23.0',
-    description='A flexible framework of neural networks',
->>>>>>> e049cc41
     author='Seiya Tokui',
     author_email='tokui@preferred.jp',
     url='http://docs.cupy.chainer.org/',
