import numpy
from numpy import linalg
import six

import cupy
from cupy.core import core
from cupy import cuda
from cupy.cuda import cublas
from cupy.cuda import device
from cupy.linalg import decomposition
from cupy.linalg import util

if cuda.cusolver_enabled:
    from cupy.cuda import cusolver


def solve(a, b):
    """Solves a linear matrix equation.

    It computes the exact solution of ``x`` in ``ax = b``,
    where ``a`` is a square and full rank matrix.

    Args:
        a (cupy.ndarray): The matrix with dimension ``(M, M)``
        b (cupy.ndarray): The vector with ``M`` elements, or
            the matrix with dimension ``(M, K)``

    Returns:
        cupy.ndarray:
            The vector with ``M`` elements, or the matrix with dimension
            ``(M, K)``.

    .. seealso:: :func:`numpy.linalg.solve`
    """
    # NOTE: Since cusolver in CUDA 8.0 does not support gesv,
    #       we manually solve a linear system with QR decomposition.
    #       For details, please see the following:
    #       https://docs.nvidia.com/cuda/cusolver/index.html#qr_examples
    if not cuda.cusolver_enabled:
        raise RuntimeError('Current cupy only supports cusolver in CUDA 8.0')

    # TODO(Saito): Current implementation only accepts two-dimensional arrays
    util._assert_cupy_array(a, b)
    util._assert_rank2(a)
    util._assert_nd_squareness(a)
    if 2 < b.ndim:
        raise linalg.LinAlgError(
            '{}-dimensional array given. Array must be '
            'one or two-dimensional'.format(b.ndim))
    if len(a) != len(b):
        raise linalg.LinAlgError(
            'The number of rows of array a must be '
            'the same as that of array b')

    # Cast to float32 or float64
    if a.dtype.char == 'f' or a.dtype.char == 'd':
        dtype = a.dtype.char
    else:
        dtype = numpy.find_common_type((a.dtype.char, 'f'), ()).char

    m, k = (b.size, 1) if b.ndim == 1 else b.shape
    a = a.transpose().astype(dtype, order='C', copy=True)
    b = b.transpose().astype(dtype, order='C', copy=True)
    cusolver_handle = device.get_cusolver_handle()
    cublas_handle = device.get_cublas_handle()
    dev_info = cupy.empty(1, dtype=numpy.int32)

    if dtype == 'f':
        geqrf = cusolver.sgeqrf
        geqrf_bufferSize = cusolver.sgeqrf_bufferSize
        ormqr = cusolver.sormqr
        trsm = cublas.strsm
    else:  # dtype == 'd'
        geqrf = cusolver.dgeqrf
        geqrf_bufferSize = cusolver.dgeqrf_bufferSize
        ormqr = cusolver.dormqr
        trsm = cublas.dtrsm

    # 1. QR decomposition (A = Q * R)
    buffersize = geqrf_bufferSize(cusolver_handle, m, m, a.data.ptr, m)
    workspace = cupy.empty(buffersize, dtype=dtype)
    tau = cupy.empty(m, dtype=dtype)
    geqrf(
        cusolver_handle, m, m, a.data.ptr, m,
        tau.data.ptr, workspace.data.ptr, buffersize, dev_info.data.ptr)
    _check_status(dev_info)
    # 2. ormqr (Q^T * B)
    ormqr(
        cusolver_handle, cublas.CUBLAS_SIDE_LEFT, cublas.CUBLAS_OP_T,
        m, k, m, a.data.ptr, m, tau.data.ptr, b.data.ptr, m,
        workspace.data.ptr, buffersize, dev_info.data.ptr)
    _check_status(dev_info)
    # 3. trsm (X = R^{-1} * (Q^T * B))
    trsm(
        cublas_handle, cublas.CUBLAS_SIDE_LEFT, cublas.CUBLAS_FILL_MODE_UPPER,
        cublas.CUBLAS_OP_N, cublas.CUBLAS_DIAG_NON_UNIT,
        m, k, 1, a.data.ptr, m, b.data.ptr, m)
    return b.transpose()


def _check_status(dev_info):
    status = int(dev_info)
    if status < 0:
        raise linalg.LinAlgError(
            'Parameter error (maybe caused by a bug in cupy.linalg?)')


def tensorsolve(a, b, axes=None):
    """Solves tensor equations denoted by ``ax = b``.

    Suppose that ``b`` is equivalent to ``cupy.tensordot(a, x)``.
    This function computes tensor ``x`` from ``a`` and ``b``.

    Args:
        a (cupy.ndarray): The tensor with ``len(shape) >= 1``
        b (cupy.ndarray): The tensor with ``len(shape) >= 1``
        axes (tuple of ints): Axes in ``a`` to reorder to the right
            before inversion.

    Returns:
        cupy.ndarray:
            The tensor with shape ``Q`` such that ``b.shape + Q == a.shape``.

    .. seealso:: :func:`numpy.linalg.tensorsolve`
    """
    if axes is not None:
        allaxes = list(six.moves.range(a.ndim))
        for k in axes:
            allaxes.remove(k)
            allaxes.insert(a.ndim, k)
        a = a.transpose(allaxes)

    oldshape = a.shape[-(a.ndim - b.ndim):]
    prod = cupy.internal.prod(oldshape)

    a = a.reshape(-1, prod)
    b = b.ravel()
    result = solve(a, b)
    return result.reshape(oldshape)


# TODO(okuta): Implement lstsq


def inv(a):
    """Computes the inverse of a matrix.

    This function computes matrix ``a_inv`` from n-dimensional regular matrix
    ``a`` such that ``dot(a, a_inv) == eye(n)``.

    Args:
        a (cupy.ndarray): The regular matrix

    Returns:
        cupy.ndarray: The inverse of a matrix.

    .. seealso:: :func:`numpy.linalg.inv`
<<<<<<< HEAD
    '''
=======
    """
    if not cuda.cusolver_enabled:
        raise RuntimeError('Current cupy only supports cusolver in CUDA 8.0')
>>>>>>> 11f86945

    util._assert_cupy_array(a)
    util._assert_rank2(a)
    util._assert_nd_squareness(a)

    if not cuda.cusolver_enabled:
        raise RuntimeError('Current cupy only supports cusolver in CUDA 8.0')

    if a.dtype.char == 'f' or a.dtype.char == 'd':
        dtype = a.dtype.char
    else:
        dtype = numpy.find_common_type((a.dtype.char, 'f'), ()).char

    cusolver_handle = device.get_cusolver_handle()
    dev_info = cupy.empty(1, dtype=dtype)

    ipiv = cupy.empty((a.shape[0], 1), dtype=dtype)

    if dtype == 'f':
        getrf = cusolver.sgetrf
        getrf_bufferSize = cusolver.sgetrf_bufferSize
        getrs = cusolver.sgetrs
    else:  # dtype == 'd'
        getrf = cusolver.dgetrf
        getrf_bufferSize = cusolver.dgetrf_bufferSize
        getrs = cusolver.dgetrs

    m = a.shape[0]

    buffersize = getrf_bufferSize(cusolver_handle, m, m, a.data.ptr, m)
    workspace = cupy.empty(buffersize, dtype=dtype)

    # LU factorization
    getrf(cusolver_handle, m, m, a.data.ptr, m, workspace.data.ptr,
          ipiv.data.ptr, dev_info.data.ptr)

    b = cupy.eye(m, dtype=dtype)

    # solve for the inverse
    getrs(cusolver_handle, 0, m, m, a.data.ptr, m, ipiv.data.ptr, b.data.ptr,
          m, dev_info.data.ptr)

    return b


def pinv(a, rcond=1e-15):
    """Compute the Moore-Penrose pseudoinverse of a matrix.

    It computes a pseudoinverse of a matrix ``a``, which is a generalization
    of the inverse matrix with Singular Value Decomposition (SVD).
    Note that it automatically removes small singular values for stability.

    Args:
        a (cupy.ndarray): The matrix with dimension ``(M, N)``
        rcond (float): Cutoff parameter for small singular values.
            For stability it computes the largest singular value denoted by
            ``s``, and sets all singular values smaller than ``s`` to zero.

    Returns:
        cupy.ndarray: The pseudoinverse of ``a`` with dimension ``(N, M)``.

    .. seealso:: :func:`numpy.linalg.pinv`
    """
    u, s, vt = decomposition.svd(a, full_matrices=False)
    cutoff = rcond * s.max()
    s1 = 1 / s
    s1[s <= cutoff] = 0
    return core.dot(vt.T, s1[:, None] * u.T)


def tensorinv(a, ind=2):
    """Computes the inverse of a tensor.

    This function computes tensor ``a_inv`` from tensor ``a`` such that
    ``tensordot(a_inv, a, ind) == I``, where ``I`` denotes the identity tensor.

    Args:
        a (cupy.ndarray):
            The tensor such that
            ``prod(a.shape[:ind]) == prod(a.shape[ind:])``.
        ind (int):
            The positive number used in ``axes`` option of ``tensordot``.

    Returns:
        cupy.ndarray:
            The inverse of a tensor whose shape is equivalent to
            ``a.shape[ind:] + a.shape[:ind]``.

    .. seealso:: :func:`numpy.linalg.tensorinv`
    """
    util._assert_cupy_array(a)

    if ind <= 0:
        raise ValueError('Invalid ind argument')
    oldshape = a.shape
    invshape = oldshape[ind:] + oldshape[:ind]
    prod = cupy.internal.prod(oldshape[ind:])
    a = a.reshape(prod, -1)
    a_inv = inv(a)
    return a_inv.reshape(*invshape)<|MERGE_RESOLUTION|>--- conflicted
+++ resolved
@@ -155,20 +155,13 @@
         cupy.ndarray: The inverse of a matrix.
 
     .. seealso:: :func:`numpy.linalg.inv`
-<<<<<<< HEAD
-    '''
-=======
     """
     if not cuda.cusolver_enabled:
         raise RuntimeError('Current cupy only supports cusolver in CUDA 8.0')
->>>>>>> 11f86945
 
     util._assert_cupy_array(a)
     util._assert_rank2(a)
     util._assert_nd_squareness(a)
-
-    if not cuda.cusolver_enabled:
-        raise RuntimeError('Current cupy only supports cusolver in CUDA 8.0')
 
     if a.dtype.char == 'f' or a.dtype.char == 'd':
         dtype = a.dtype.char
