--- conflicted
+++ resolved
@@ -31,11 +31,8 @@
 from cupy.random.distributions import standard_gamma  # NOQA
 from cupy.random.distributions import standard_normal  # NOQA
 from cupy.random.distributions import uniform  # NOQA
-<<<<<<< HEAD
+from cupy.random.distributions import vonmises  # NOQA
 from cupy.random.distributions import wald  # NOQA
-=======
-from cupy.random.distributions import vonmises  # NOQA
->>>>>>> 143b4870
 from cupy.random.generator import get_random_state  # NOQA
 from cupy.random.generator import RandomState  # NOQA
 from cupy.random.generator import reset_states  # NOQA
