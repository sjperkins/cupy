import atexit
import binascii
import functools
import operator
import os
import time

import numpy
import six

import cupy
from cupy import core
from cupy import cuda
from cupy.cuda import curand
from cupy.cuda import device
from cupy.random import _kernels


class RandomState(object):

    """Portable container of a pseudo-random number generator.

    An instance of this class holds the state of a random number generator. The
    state is available only on the device which has been current at the
    initialization of the instance.

    Functions of :mod:`cupy.random` use global instances of this class.
    Different instances are used for different devices. The global state for
    the current device can be obtained by the
    :func:`cupy.random.get_random_state` function.

    Args:
        seed (None or int): Seed of the random number generator. See the
            :meth:`~cupy.random.RandomState.seed` method for detail.
        method (int): Method of the random number generator. Following values
            are available::

               cupy.cuda.curand.CURAND_RNG_PSEUDO_DEFAULT
               cupy.cuda.curand.CURAND_RNG_XORWOW
               cupy.cuda.curand.CURAND_RNG_MRG32K3A
               cupy.cuda.curand.CURAND_RNG_MTGP32
               cupy.cuda.curand.CURAND_RNG_MT19937
               cupy.cuda.curand.CURAND_RNG_PHILOX4_32_10

    """

    def __init__(self, seed=None, method=curand.CURAND_RNG_PSEUDO_DEFAULT):
        self._generator = curand.createGenerator(method)
        self.seed(seed)

    def __del__(self):
        # When createGenerator raises an error, _generator is not initialized
        if hasattr(self, '_generator'):
            curand.destroyGenerator(self._generator)

    def _generate_normal(self, func, size, dtype, *args):
        # curand functions below don't support odd size.
        # * curand.generateNormal
        # * curand.generateNormalDouble
        # * curand.generateLogNormal
        # * curand.generateLogNormalDouble
        size = core.get_size(size)
        element_size = six.moves.reduce(operator.mul, size, 1)
        if element_size % 2 == 0:
            out = cupy.empty(size, dtype=dtype)
            func(self._generator, out.data.ptr, out.size, *args)
            return out
        else:
            out = cupy.empty((element_size + 1,), dtype=dtype)
            func(self._generator, out.data.ptr, out.size, *args)
            return out[:element_size].reshape(size)

    # NumPy compatible functions

    def beta(self, a, b, size=None, dtype=float):
        """Returns an array of samples drawn from the beta distribution.

        .. seealso::
            :func:`cupy.random.beta` for full documentation,
            :meth:`numpy.random.RandomState.beta`
        """
        a, b = cupy.asarray(a), cupy.asarray(b)
        if size is None:
            size = cupy.broadcast(a, b).shape
        y = cupy.zeros(shape=size, dtype=dtype)
        _kernels.beta_kernel(a, b, self.rk_seed, y)
        if size is None:
            self.rk_seed += 1
        else:
            self.rk_seed += cupy.core.internal.prod(size)
        return y

    def binomial(self, n, p, size=None, dtype=int):
        """Returns an array of samples drawn from the binomial distribution.

        .. seealso::
            :func:`cupy.random.binomial` for full documentation,
            :meth:`numpy.random.RandomState.binomial`
        """
        n, p = cupy.asarray(n), cupy.asarray(p)
        if size is None:
            size = cupy.broadcast(n, p).shape
        y = cupy.zeros(shape=size, dtype=dtype)
        _kernels.binomial_kernel(n, p, self.rk_seed, y)
        if size is None:
            self.rk_seed += 1
        else:
            self.rk_seed += cupy.core.internal.prod(size)
        return y

    def dirichlet(self, alpha, size=None, dtype=float):
        """Returns an array of samples drawn from the dirichlet distribution.

        .. seealso::
            :func:`cupy.random.dirichlet` for full documentation,
            :meth:`numpy.random.RandomState.dirichlet`
        """
        alpha = cupy.asarray(alpha)
        if size is None:
            size = alpha.shape
        else:
            size += alpha.shape
        y = cupy.zeros(shape=size, dtype=dtype)
        _kernels.standard_gamma_kernel(alpha, self.rk_seed, y)
        y /= y.sum(axis=-1, keepdims=True)
        if size is None:
            self.rk_seed += 1
        else:
            self.rk_seed += cupy.core.internal.prod(size)
        return y

    def gamma(self, shape, scale=1.0, size=None, dtype=float):
        """Returns an array of samples drawn from a gamma distribution.

        .. seealso::
            :func:`cupy.random.gamma` for full documentation,
            :meth:`numpy.random.RandomState.gamma`
        """
        shape, scale = cupy.asarray(shape), cupy.asarray(scale)
        if size is None:
            size = cupy.broadcast(shape, scale).shape
        y = cupy.zeros(shape=size, dtype=dtype)
        _kernels.standard_gamma_kernel(shape, self.rk_seed, y)
        y *= scale
        if size is None:
            self.rk_seed += 1
        else:
            self.rk_seed += numpy.prod(size)
        return y

<<<<<<< HEAD
    def geometric(self, p, size=None, dtype=int):
        """Returns an array of samples drawn from the geometric distribution.

        .. seealso::
            :func:`cupy.random.geometric` for full documentation,
            :meth:`numpy.random.RandomState.geometric`
        """
        p = cupy.asarray(p)
        if size is None:
            size = p.shape
        y = cupy.zeros(shape=size, dtype=dtype)
        _kernels.geometric_kernel(p, self.rk_seed, y)
        self.rk_seed += numpy.prod(size)
        return y
=======
    _laplace_kernel = core.ElementwiseKernel(
        'T x, T loc, T scale', 'T y',
        'y = T(loc) + T(scale) * ((x < 0.5) ? log(x + x): -log(2.0 - x - x))',
        'laplace_kernel')
>>>>>>> b670634d

    def laplace(self, loc=0.0, scale=1.0, size=None, dtype=float):
        """Returns an array of samples drawn from the laplace distribution.

        .. seealso::
            :func:`cupy.random.laplace` for full documentation,
            :meth:`numpy.random.RandomState.laplace`
        """
        x = self.random_sample(size=size, dtype=dtype)
        if not numpy.isscalar(loc):
            loc = cupy.asarray(loc, dtype)
        if not numpy.isscalar(scale):
            scale = cupy.asarray(scale, dtype)
        RandomState._laplace_kernel(x, loc, scale, x)
        return x

    def lognormal(self, mean=0.0, sigma=1.0, size=None, dtype=float):
        """Returns an array of samples drawn from a log normal distribution.

        .. seealso::
            :func:`cupy.random.lognormal` for full documentation,
            :meth:`numpy.random.RandomState.lognormal`

        """
        dtype = _check_and_get_dtype(dtype)
        if dtype.char == 'f':
            func = curand.generateLogNormal
        else:
            func = curand.generateLogNormalDouble
        return self._generate_normal(func, size, dtype, mean, sigma)

    def normal(self, loc=0.0, scale=1.0, size=None, dtype=float):
        """Returns an array of normally distributed samples.

        .. seealso::
            :func:`cupy.random.normal` for full documentation,
            :meth:`numpy.random.RandomState.normal`

        """
        dtype = _check_and_get_dtype(dtype)
        if dtype.char == 'f':
            func = curand.generateNormal
        else:
            func = curand.generateNormalDouble
        return self._generate_normal(func, size, dtype, loc, scale)

    def rand(self, *size, **kwarg):
        """Returns uniform random values over the interval ``[0, 1)``.

        .. seealso::
            :func:`cupy.random.rand` for full documentation,
            :meth:`numpy.random.RandomState.rand`

        """
        dtype = kwarg.pop('dtype', float)
        if kwarg:
            raise TypeError('rand() got unexpected keyword arguments %s'
                            % ', '.join(kwarg.keys()))
        return self.random_sample(size=size, dtype=dtype)

    def randn(self, *size, **kwarg):
        """Returns an array of standard normal random values.

        .. seealso::
            :func:`cupy.random.randn` for full documentation,
            :meth:`numpy.random.RandomState.randn`

        """
        dtype = kwarg.pop('dtype', float)
        if kwarg:
            raise TypeError('randn() got unexpected keyword arguments %s'
                            % ', '.join(kwarg.keys()))
        return self.normal(size=size, dtype=dtype)

    _1m_kernel = core.ElementwiseKernel(
        '', 'T x', 'x = 1 - x', 'cupy_random_1_minus_x')

    def _random_sample_raw(self, size, dtype):
        dtype = _check_and_get_dtype(dtype)
        out = cupy.empty(size, dtype=dtype)
        if dtype.char == 'f':
            func = curand.generateUniform
        else:
            func = curand.generateUniformDouble
        func(self._generator, out.data.ptr, out.size)
        return out

    def random_sample(self, size=None, dtype=float):
        """Returns an array of random values over the interval ``[0, 1)``.

        .. seealso::
            :func:`cupy.random.random_sample` for full documentation,
            :meth:`numpy.random.RandomState.random_sample`

        """
        out = self._random_sample_raw(size, dtype)
        RandomState._1m_kernel(out)
        return out

    def _interval(self, mx, size):
        """Generate multiple integers independently sampled uniformly from ``[0, mx]``.

        Args:
            mx (int): Upper bound of the interval
            size (None or int or tuple): Shape of the array or the scalar
                returned.
        Returns:
            int or cupy.ndarray: If ``None``, an :class:`cupy.ndarray` with
            shape ``()`` is returned.
            If ``int``, 1-D array of length size is returned.
            If ``tuple``, multi-dimensional array with shape
            ``size`` is returned.
            Currently, only 32 bit integers can be sampled.
            If 0 :math:`\\leq` ``mx`` :math:`\\leq` 0x7fffffff,
            a ``numpy.int32`` array is returned.
            If 0x80000000 :math:`\\leq` ``mx`` :math:`\\leq` 0xffffffff,
            a ``numpy.uint32`` array is returned.
        """  # NOQA
        if size is None:
            return self._interval(mx, 1).reshape(())
        elif isinstance(size, int):
            size = (size, )

        if mx == 0:
            return cupy.zeros(size, dtype=numpy.int32)

        if mx < 0:
            raise ValueError(
                'mx must be non-negative (actual: {})'.format(mx))
        elif mx <= 0x7fffffff:
            dtype = numpy.int32
        elif mx <= 0xffffffff:
            dtype = numpy.uint32
        else:
            raise ValueError(
                'mx must be within uint32 range (actual: {})'.format(mx))

        mask = (1 << mx.bit_length()) - 1
        mask = cupy.array(mask, dtype=dtype)

        n = functools.reduce(operator.mul, size, 1)

        sample = cupy.empty((n,), dtype=dtype)
        n_rem = n  # The number of remaining elements to sample
        ret = None
        while n_rem > 0:
            curand.generate(
                self._generator, sample.data.ptr, sample.size)
            # Drop the samples that exceed the upper limit
            sample &= mask
            success = sample <= mx

            if ret is None:
                # If the sampling has finished in the first iteration,
                # just return the sample.
                if success.all():
                    n_rem = 0
                    ret = sample
                    break

                # Allocate the return array.
                ret = cupy.empty((n,), dtype=dtype)

            n_succ = min(n_rem, int(success.sum()))
            ret[n - n_rem:n - n_rem + n_succ] = sample[success][:n_succ]
            n_rem -= n_succ

        assert n_rem == 0
        return ret.reshape(size)

    def seed(self, seed=None):
        """Resets the state of the random number generator with a seed.

        .. seealso::
            :func:`cupy.random.seed` for full documentation,
            :meth:`numpy.random.RandomState.seed`

        """
        if seed is None:
            try:
                seed_str = binascii.hexlify(os.urandom(8))
                seed = numpy.uint64(int(seed_str, 16))
            except NotImplementedError:
                seed = numpy.uint64(time.clock() * 1000000)
        else:
            seed = numpy.asarray(seed).astype(numpy.uint64, casting='safe')

        curand.setPseudoRandomGeneratorSeed(self._generator, seed)
        curand.setGeneratorOffset(self._generator, 0)

        self.rk_seed = numpy.uint64(seed)

    def standard_normal(self, size=None, dtype=float):
        """Returns samples drawn from the standard normal distribution.

        .. seealso::
            :func:`cupy.random.standard_normal` for full documentation,
            :meth:`numpy.random.RandomState.standard_normal`

        """
        return self.normal(size=size, dtype=dtype)

    def tomaxint(self, size=None):
        """Draws integers between 0 and max integer inclusive.

        Args:
            size (int or tuple of ints): Output shape.

        Returns:
            cupy.ndarray: Drawn samples.

        .. seealso::
            :meth:`numpy.random.RandomState.tomaxint`

        """
        if size is None:
            size = ()
        sample = cupy.empty(size, dtype=cupy.int_)
        # cupy.random only uses int32 random generator
        size_in_int = sample.dtype.itemsize // 4
        curand.generate(
            self._generator, sample.data.ptr, sample.size * size_in_int)

        # Disable sign bit
        sample &= cupy.iinfo(cupy.int_).max
        return sample

    _scale_kernel = core.ElementwiseKernel(
        'T low, T high', 'T x',
        'x = T(low) + x * T(high - low)',
        'cupy_scale')

    def uniform(self, low=0.0, high=1.0, size=None, dtype=float):
        """Returns an array of uniformly-distributed samples over an interval.

        .. seealso::
            :func:`cupy.random.uniform` for full documentation,
            :meth:`numpy.random.RandomState.uniform`

        """
        dtype = numpy.dtype(dtype)
        rand = self.random_sample(size=size, dtype=dtype)
        if not numpy.isscalar(low):
            low = cupy.asarray(low, dtype)
        if not numpy.isscalar(high):
            high = cupy.asarray(high, dtype)
        return RandomState._scale_kernel(low, high, rand)

    def choice(self, a, size=None, replace=True, p=None):
        """Returns an array of random values from a given 1-D array.

        .. seealso::
            :func:`cupy.random.choice` for full document,
            :func:`numpy.random.choice`

        """
        if a is None:
            raise ValueError('a must be 1-dimensional or an integer')
        if isinstance(a, cupy.ndarray) and a.ndim == 0:
            raise NotImplementedError
        if isinstance(a, six.integer_types):
            a_size = a
            if a_size <= 0:
                raise ValueError('a must be greater than 0')
        else:
            a = cupy.array(a, copy=False)
            if a.ndim != 1:
                raise ValueError('a must be 1-dimensional or an integer')
            else:
                a_size = len(a)
                if a_size == 0:
                    raise ValueError('a must be non-empty')

        if p is not None:
            p = cupy.array(p)
            if p.ndim != 1:
                raise ValueError('p must be 1-dimensional')
            if len(p) != a_size:
                raise ValueError('a and p must have same size')
            if not (p >= 0).all():
                raise ValueError('probabilities are not non-negative')
            p_sum = cupy.sum(p).get()
            if not numpy.allclose(p_sum, 1):
                raise ValueError('probabilities do not sum to 1')

        if size is None:
            raise NotImplementedError
        shape = size
        size = numpy.prod(shape)

        if not replace and p is None:
            if a_size < size:
                raise ValueError(
                    'Cannot take a larger sample than population when '
                    '\'replace=False\'')
            if isinstance(a, six.integer_types):
                indices = cupy.arange(a, dtype='l')
            else:
                indices = a.copy()
            self.shuffle(indices)
            return indices[:size].reshape(shape)

        if not replace:
            raise NotImplementedError

        if p is not None:
            p = cupy.broadcast_to(p, (size, a_size))
            index = cupy.argmax(cupy.log(p) +
                                self.gumbel(size=(size, a_size)),
                                axis=1)
            if not isinstance(shape, six.integer_types):
                index = cupy.reshape(index, shape)
        else:
            index = self.randint(0, a_size, size=shape)
            # Align the dtype with NumPy
            index = index.astype(cupy.int64, copy=False)

        if isinstance(a, six.integer_types):
            return index

        if index.ndim == 0:
            return cupy.array(a[index], dtype=a.dtype)

        return a[index]

    def shuffle(self, a):
        """Returns a shuffled array.

        .. seealso::
            :func:`cupy.random.shuffle` for full document,
            :func:`numpy.random.shuffle`

        """
        if not isinstance(a, cupy.ndarray):
            raise TypeError('The array must be cupy.ndarray')

        if a.ndim == 0:
            raise TypeError('An array whose ndim is 0 is not supported')

        a[:] = a[self.permutation(len(a))]

    def permutation(self, num):
        """Returns a permuted range."""
        if not isinstance(num, six.integer_types):
            raise TypeError('The data type of argument "num" must be integer')

        sample = cupy.empty((num), dtype=numpy.int32)
        curand.generate(self._generator, sample.data.ptr, num)
        if 128 < num <= 32 * 1024 * 1024:
            array = cupy.arange(num, dtype=numpy.int32)
            # apply sort of cache blocking
            block_size = 1 * 1024 * 1024
            # The block size above is a value determined from the L2 cache size
            # of GP100 (L2 cache size / size of int = 4MB / 4B = 1M). It may be
            # better to change the value base on the L2 cache size of the GPU
            # you use.
            # When num > block_size, cupy kernel: _cupy_permutation is to be
            # launched multiple times. However, it is observed that performance
            # will be degraded if the launch count is too many. Therefore,
            # the block size is adjusted so that launch count will not exceed
            # twelve Note that this twelve is the value determined from
            # measurement on GP100.
            while num // block_size > 12:
                block_size *= 2
            for j_start in range(0, num, block_size):
                j_end = j_start + block_size
                _cupy_permutation()(sample, j_start, j_end, array, size=num)
        else:
            # When num > 32M, argsort is used, because it is faster than
            # custom kernel. See https://github.com/cupy/cupy/pull/603.
            array = cupy.argsort(sample)
        return array

    _gumbel_kernel = core.ElementwiseKernel(
        'T x, T loc, T scale', 'T y',
        'y = T(loc) - log(-log(x)) * T(scale)',
        'gumbel_kernel')

    def gumbel(self, loc=0.0, scale=1.0, size=None, dtype=float):
        """Returns an array of samples drawn from a Gumbel distribution.

        .. seealso::
            :func:`cupy.random.gumbel` for full documentation,
            :meth:`numpy.random.RandomState.gumbel`
        """
        x = self._random_sample_raw(size=size, dtype=dtype)
        if not numpy.isscalar(loc):
            loc = cupy.asarray(loc, dtype)
        if not numpy.isscalar(scale):
            scale = cupy.asarray(scale, dtype)
        RandomState._gumbel_kernel(x, loc, scale, x)
        return x

    def randint(self, low, high=None, size=None, dtype='l'):
        """Returns a scalar or an array of integer values over ``[low, high)``.

        .. seealso::
            :func:`cupy.random.randint` for full documentation,
            :meth:`numpy.random.RandomState.randint`
        """
        if high is None:
            lo = 0
            hi = low
        else:
            lo = low
            hi = high

        if lo >= hi:
            raise ValueError('low >= high')
        if lo < cupy.iinfo(dtype).min:
            raise ValueError(
                'low is out of bounds for {}'.format(cupy.dtype(dtype).name))
        if hi > cupy.iinfo(dtype).max + 1:
            raise ValueError(
                'high is out of bounds for {}'.format(cupy.dtype(dtype).name))

        diff = hi - lo - 1
        if diff > cupy.iinfo(cupy.int32).max - cupy.iinfo(cupy.int32).min + 1:
            raise NotImplementedError(
                'Sampling from a range whose extent is larger than int32 '
                'range is currently not supported')
        x = self._interval(diff, size).astype(dtype, copy=False)
        cupy.add(x, lo, out=x)
        return x


def _cupy_permutation():
    return core.ElementwiseKernel(
        'raw int32 sample, int32 j_start, int32 _j_end',
        'raw int32 array',
        '''
            const int invalid = -1;
            const int num = _ind.size();
            int j = (sample[i] & 0x7fffffff) % num;
            int j_end = _j_end;
            if (j_end > num) j_end = num;
            if (j == i || j < j_start || j >= j_end) continue;

            // If a thread fails to do data swaping once, it changes j
            // value using j_offset below and try data swaping again.
            // This process is repeated until data swapping is succeeded.
            // The j_offset is determined from the initial j
            // (random number assigned to each thread) and the initial
            // offset between j and i (ID of each thread).
            // If a given number sequence in sample is really random,
            // this j-update would not be necessary. This is work-around
            // mainly to avoid potential eternal conflict when sample has
            // rather synthetic number sequence.
            int j_offset = ((2*j - i + num) % (num - 1)) + 1;

            // A thread gives up to do data swapping if loop count exceed
            // a threathod determined below. This is kind of safety
            // mechanism to escape the eternal race condition, though I
            // believe it never happens.
            int loops = 256;

            bool do_next = true;
            while (do_next && loops > 0) {
                // try to swap the contents of array[i] and array[j]
                if (i != j) {
                    int val_j = atomicExch(&array[j], invalid);
                    if (val_j != invalid) {
                        int val_i = atomicExch(&array[i], invalid);
                        if (val_i != invalid) {
                            array[i] = val_j;
                            array[j] = val_i;
                            do_next = false;
                            // done
                        }
                        else {
                            // restore array[j]
                            array[j] = val_j;
                        }
                    }
                }
                j = (j + j_offset) % num;
                loops--;
            }
        ''',
        'cupy_permutation',
    )


def seed(seed=None):
    """Resets the state of the random number generator with a seed.

    This function resets the state of the global random number generator for
    the current device. Be careful that generators for other devices are not
    affected.

    Args:
        seed (None or int): Seed for the random number generator. If ``None``,
            it uses :func:`os.urandom` if available or :func:`time.clock`
            otherwise. Note that this function does not support seeding by an
            integer array.

    """
    get_random_state().seed(seed)


# CuPy specific functions

_random_states = {}


@atexit.register
def reset_states():
    global _random_states
    _random_states = {}


def get_random_state():
    """Gets the state of the random number generator for the current device.

    If the state for the current device is not created yet, this function
    creates a new one, initializes it, and stores it as the state for the
    current device.

    Returns:
        RandomState: The state of the random number generator for the
        device.

    """
    dev = cuda.Device()
    rs = _random_states.get(dev.id, None)
    if rs is None:
        seed = os.getenv('CUPY_SEED')
        if seed is None:
            seed = os.getenv('CHAINER_SEED')
        if seed is not None:
            seed = numpy.uint64(int(seed))
        rs = RandomState(seed)
        rs = _random_states.setdefault(dev.id, rs)
    return rs


def set_random_state(rs):
    """Sets the state of the random number generator for the current device.

    Args:
        state(RandomState): Random state to set for the current device.
    """
    if not isinstance(rs, RandomState):
        raise TypeError(
            'Random state must be an instance of RandomState. '
            'Actual: {}'.format(type(rs)))
    _random_states[device.get_device_id()] = rs


def _check_and_get_dtype(dtype):
    dtype = numpy.dtype(dtype)
    if dtype.char not in ('f', 'd'):
        raise TypeError('cupy.random only supports float32 and float64')
    return dtype<|MERGE_RESOLUTION|>--- conflicted
+++ resolved
@@ -148,7 +148,6 @@
             self.rk_seed += numpy.prod(size)
         return y
 
-<<<<<<< HEAD
     def geometric(self, p, size=None, dtype=int):
         """Returns an array of samples drawn from the geometric distribution.
 
@@ -159,16 +158,15 @@
         p = cupy.asarray(p)
         if size is None:
             size = p.shape
-        y = cupy.zeros(shape=size, dtype=dtype)
+        y = cupy.empty(shape=size, dtype=dtype)
         _kernels.geometric_kernel(p, self.rk_seed, y)
         self.rk_seed += numpy.prod(size)
         return y
-=======
+
     _laplace_kernel = core.ElementwiseKernel(
         'T x, T loc, T scale', 'T y',
         'y = T(loc) + T(scale) * ((x < 0.5) ? log(x + x): -log(2.0 - x - x))',
         'laplace_kernel')
->>>>>>> b670634d
 
     def laplace(self, loc=0.0, scale=1.0, size=None, dtype=float):
         """Returns an array of samples drawn from the laplace distribution.
