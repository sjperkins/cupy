import atexit
import binascii
import functools
import operator
import os
import time

import numpy
import six

import cupy
from cupy import core
from cupy import cuda
from cupy.cuda import curand
from cupy.cuda import device
from cupy.random import _kernels


class RandomState(object):

    """Portable container of a pseudo-random number generator.

    An instance of this class holds the state of a random number generator. The
    state is available only on the device which has been current at the
    initialization of the instance.

    Functions of :mod:`cupy.random` use global instances of this class.
    Different instances are used for different devices. The global state for
    the current device can be obtained by the
    :func:`cupy.random.get_random_state` function.

    Args:
        seed (None or int): Seed of the random number generator. See the
            :meth:`~cupy.random.RandomState.seed` method for detail.
        method (int): Method of the random number generator. Following values
            are available::

               cupy.cuda.curand.CURAND_RNG_PSEUDO_DEFAULT
               cupy.cuda.curand.CURAND_RNG_XORWOW
               cupy.cuda.curand.CURAND_RNG_MRG32K3A
               cupy.cuda.curand.CURAND_RNG_MTGP32
               cupy.cuda.curand.CURAND_RNG_MT19937
               cupy.cuda.curand.CURAND_RNG_PHILOX4_32_10

    """

    def __init__(self, seed=None, method=curand.CURAND_RNG_PSEUDO_DEFAULT):
        self._generator = curand.createGenerator(method)
        self.seed(seed)

    def __del__(self):
        # When createGenerator raises an error, _generator is not initialized
        if hasattr(self, '_generator'):
            curand.destroyGenerator(self._generator)

    def _generate_normal(self, func, size, dtype, *args):
        # curand functions below don't support odd size.
        # * curand.generateNormal
        # * curand.generateNormalDouble
        # * curand.generateLogNormal
        # * curand.generateLogNormalDouble
        size = core.get_size(size)
        element_size = six.moves.reduce(operator.mul, size, 1)
        if element_size % 2 == 0:
            out = cupy.empty(size, dtype=dtype)
            func(self._generator, out.data.ptr, out.size, *args)
            return out
        else:
            out = cupy.empty((element_size + 1,), dtype=dtype)
            func(self._generator, out.data.ptr, out.size, *args)
            return out[:element_size].reshape(size)

    # NumPy compatible functions

    def beta(self, a, b, size=None, dtype=float):
        """Returns an array of samples drawn from the beta distribution.

        .. seealso::
            :func:`cupy.random.beta` for full documentation,
            :meth:`numpy.random.RandomState.beta`
        """
        a, b = cupy.asarray(a), cupy.asarray(b)
        if size is None:
            size = cupy.broadcast(a, b).shape
        y = cupy.empty(shape=size, dtype=dtype)
        _kernels.beta_kernel(a, b, self.rk_seed, y)
        self.rk_seed += cupy.core.internal.prod(size)
        return y

    def binomial(self, n, p, size=None, dtype=int):
        """Returns an array of samples drawn from the binomial distribution.

        .. seealso::
            :func:`cupy.random.binomial` for full documentation,
            :meth:`numpy.random.RandomState.binomial`
        """
        n, p = cupy.asarray(n), cupy.asarray(p)
        if size is None:
            size = cupy.broadcast(n, p).shape
        y = cupy.empty(shape=size, dtype=dtype)
        _kernels.binomial_kernel(n, p, self.rk_seed, y)
        self.rk_seed += cupy.core.internal.prod(size)
        return y

    def chisquare(self, df, size=None, dtype=float):
        """Returns an array of samples drawn from the chi-square distribution.

        .. seealso::
            :func:`cupy.random.chisquare` for full documentation,
            :meth:`numpy.random.RandomState.chisquare`
        """
        df = cupy.asarray(df)
        if size is None:
            size = df.shape
        y = cupy.empty(shape=size, dtype=dtype)
        _kernels.chisquare_kernel(df, self.rk_seed, y)
        self.rk_seed += numpy.prod(size)
        return y

    def dirichlet(self, alpha, size=None, dtype=float):
        """Returns an array of samples drawn from the dirichlet distribution.

        .. seealso::
            :func:`cupy.random.dirichlet` for full documentation,
            :meth:`numpy.random.RandomState.dirichlet`
        """
        alpha = cupy.asarray(alpha)
        if size is None:
            size = alpha.shape
        else:
            size += alpha.shape
        y = cupy.empty(shape=size, dtype=dtype)
        _kernels.standard_gamma_kernel(alpha, self.rk_seed, y)
        y /= y.sum(axis=-1, keepdims=True)
        self.rk_seed += cupy.core.internal.prod(size)
        return y

<<<<<<< HEAD
    def exponential(self, scale=1.0, size=None, dtype=float):
        """Returns an array of samples drawn from a exponential distribution.

        .. seealso::
            :func:`cupy.random.exponential` for full documentation,
            :meth:`numpy.random.RandomState.exponential`
        """
        x = self.standard_exponential(size, dtype)
        return cupy.multiply(scale, x, out=x)
=======
    def f(self, dfnum, dfden, size=None, dtype=float):
        """Returns an array of samples drawn from the f distribution.

        .. seealso::
            :func:`cupy.random.f` for full documentation,
            :meth:`numpy.random.RandomState.f`
        """
        dfnum, dfden = cupy.asarray(dfnum), cupy.asarray(dfden)
        if size is None:
            size = cupy.broadcast(dfnum, dfden).shape
        y = cupy.empty(shape=size, dtype=dtype)
        _kernels.f_kernel(dfnum, dfden, self.rk_seed, y)
        self.rk_seed += numpy.prod(size)
        return y
>>>>>>> 30841ee6

    def gamma(self, shape, scale=1.0, size=None, dtype=float):
        """Returns an array of samples drawn from a gamma distribution.

        .. seealso::
            :func:`cupy.random.gamma` for full documentation,
            :meth:`numpy.random.RandomState.gamma`
        """
        shape, scale = cupy.asarray(shape), cupy.asarray(scale)
        if size is None:
            size = cupy.broadcast(shape, scale).shape
        y = cupy.empty(shape=size, dtype=dtype)
        _kernels.standard_gamma_kernel(shape, self.rk_seed, y)
        y *= scale
        self.rk_seed += numpy.prod(size)
        return y

    def geometric(self, p, size=None, dtype=int):
        """Returns an array of samples drawn from the geometric distribution.

        .. seealso::
            :func:`cupy.random.geometric` for full documentation,
            :meth:`numpy.random.RandomState.geometric`
        """
        p = cupy.asarray(p)
        if size is None:
            size = p.shape
        y = cupy.empty(shape=size, dtype=dtype)
        _kernels.geometric_kernel(p, self.rk_seed, y)
        self.rk_seed += numpy.prod(size)
        return y

    _laplace_kernel = core.ElementwiseKernel(
        'T x, T loc, T scale', 'T y',
        'y = T(loc) + T(scale) * ((x < 0.5) ? log(x + x): -log(2.0 - x - x))',
        'laplace_kernel')

    def laplace(self, loc=0.0, scale=1.0, size=None, dtype=float):
        """Returns an array of samples drawn from the laplace distribution.

        .. seealso::
            :func:`cupy.random.laplace` for full documentation,
            :meth:`numpy.random.RandomState.laplace`
        """
        x = self.random_sample(size=size, dtype=dtype)
        if not numpy.isscalar(loc):
            loc = cupy.asarray(loc, dtype)
        if not numpy.isscalar(scale):
            scale = cupy.asarray(scale, dtype)
        RandomState._laplace_kernel(x, loc, scale, x)
        return x

    def lognormal(self, mean=0.0, sigma=1.0, size=None, dtype=float):
        """Returns an array of samples drawn from a log normal distribution.

        .. seealso::
            :func:`cupy.random.lognormal` for full documentation,
            :meth:`numpy.random.RandomState.lognormal`

        """
        dtype = _check_and_get_dtype(dtype)
        if dtype.char == 'f':
            func = curand.generateLogNormal
        else:
            func = curand.generateLogNormalDouble
        return self._generate_normal(func, size, dtype, mean, sigma)

    def normal(self, loc=0.0, scale=1.0, size=None, dtype=float):
        """Returns an array of normally distributed samples.

        .. seealso::
            :func:`cupy.random.normal` for full documentation,
            :meth:`numpy.random.RandomState.normal`

        """
        dtype = _check_and_get_dtype(dtype)
        if dtype.char == 'f':
            func = curand.generateNormal
        else:
            func = curand.generateNormalDouble
        return self._generate_normal(func, size, dtype, loc, scale)

    def rand(self, *size, **kwarg):
        """Returns uniform random values over the interval ``[0, 1)``.

        .. seealso::
            :func:`cupy.random.rand` for full documentation,
            :meth:`numpy.random.RandomState.rand`

        """
        dtype = kwarg.pop('dtype', float)
        if kwarg:
            raise TypeError('rand() got unexpected keyword arguments %s'
                            % ', '.join(kwarg.keys()))
        return self.random_sample(size=size, dtype=dtype)

    def randn(self, *size, **kwarg):
        """Returns an array of standard normal random values.

        .. seealso::
            :func:`cupy.random.randn` for full documentation,
            :meth:`numpy.random.RandomState.randn`

        """
        dtype = kwarg.pop('dtype', float)
        if kwarg:
            raise TypeError('randn() got unexpected keyword arguments %s'
                            % ', '.join(kwarg.keys()))
        return self.normal(size=size, dtype=dtype)

    _1m_kernel = core.ElementwiseKernel(
        '', 'T x', 'x = 1 - x', 'cupy_random_1_minus_x')

    def _random_sample_raw(self, size, dtype):
        dtype = _check_and_get_dtype(dtype)
        out = cupy.empty(size, dtype=dtype)
        if dtype.char == 'f':
            func = curand.generateUniform
        else:
            func = curand.generateUniformDouble
        func(self._generator, out.data.ptr, out.size)
        return out

    def random_sample(self, size=None, dtype=float):
        """Returns an array of random values over the interval ``[0, 1)``.

        .. seealso::
            :func:`cupy.random.random_sample` for full documentation,
            :meth:`numpy.random.RandomState.random_sample`

        """
        out = self._random_sample_raw(size, dtype)
        RandomState._1m_kernel(out)
        return out

    def _interval(self, mx, size):
        """Generate multiple integers independently sampled uniformly from ``[0, mx]``.

        Args:
            mx (int): Upper bound of the interval
            size (None or int or tuple): Shape of the array or the scalar
                returned.
        Returns:
            int or cupy.ndarray: If ``None``, an :class:`cupy.ndarray` with
            shape ``()`` is returned.
            If ``int``, 1-D array of length size is returned.
            If ``tuple``, multi-dimensional array with shape
            ``size`` is returned.
            Currently, only 32 bit integers can be sampled.
            If 0 :math:`\\leq` ``mx`` :math:`\\leq` 0x7fffffff,
            a ``numpy.int32`` array is returned.
            If 0x80000000 :math:`\\leq` ``mx`` :math:`\\leq` 0xffffffff,
            a ``numpy.uint32`` array is returned.
        """  # NOQA
        if size is None:
            return self._interval(mx, 1).reshape(())
        elif isinstance(size, int):
            size = (size, )

        if mx == 0:
            return cupy.zeros(size, dtype=numpy.int32)

        if mx < 0:
            raise ValueError(
                'mx must be non-negative (actual: {})'.format(mx))
        elif mx <= 0x7fffffff:
            dtype = numpy.int32
        elif mx <= 0xffffffff:
            dtype = numpy.uint32
        else:
            raise ValueError(
                'mx must be within uint32 range (actual: {})'.format(mx))

        mask = (1 << mx.bit_length()) - 1
        mask = cupy.array(mask, dtype=dtype)

        n = functools.reduce(operator.mul, size, 1)

        sample = cupy.empty((n,), dtype=dtype)
        n_rem = n  # The number of remaining elements to sample
        ret = None
        while n_rem > 0:
            curand.generate(
                self._generator, sample.data.ptr, sample.size)
            # Drop the samples that exceed the upper limit
            sample &= mask
            success = sample <= mx

            if ret is None:
                # If the sampling has finished in the first iteration,
                # just return the sample.
                if success.all():
                    n_rem = 0
                    ret = sample
                    break

                # Allocate the return array.
                ret = cupy.empty((n,), dtype=dtype)

            n_succ = min(n_rem, int(success.sum()))
            ret[n - n_rem:n - n_rem + n_succ] = sample[success][:n_succ]
            n_rem -= n_succ

        assert n_rem == 0
        return ret.reshape(size)

    def seed(self, seed=None):
        """Resets the state of the random number generator with a seed.

        .. seealso::
            :func:`cupy.random.seed` for full documentation,
            :meth:`numpy.random.RandomState.seed`

        """
        if seed is None:
            try:
                seed_str = binascii.hexlify(os.urandom(8))
                seed = numpy.uint64(int(seed_str, 16))
            except NotImplementedError:
                seed = numpy.uint64(time.clock() * 1000000)
        else:
            seed = numpy.asarray(seed).astype(numpy.uint64, casting='safe')

        curand.setPseudoRandomGeneratorSeed(self._generator, seed)
        curand.setGeneratorOffset(self._generator, 0)

        self.rk_seed = numpy.uint64(seed)

    def standard_cauchy(self, size=None, dtype=float):
        """Returns an array of samples drawn from the standard cauchy distribution.

        .. seealso::
            :func:`cupy.random.standard_cauchy` for full documentation,
            :meth:`numpy.random.RandomState.standard_cauchy`
        """
        x = self.uniform(size=size, dtype=dtype)
        return cupy.tan(cupy.pi * (x - 0.5))

    def standard_exponential(self, size=None, dtype=float):
        """Returns an array of samples drawn from the standard exp distribution.

         .. seealso::
            :func:`cupy.random.standard_exponential` for full documentation,
            :meth:`numpy.random.RandomState.standard_exponential`
        """
        x = self._random_sample_raw(size, dtype)
        return -cupy.log(x, out=x)
<<<<<<< HEAD
=======

    def standard_gamma(self, shape, size=None, dtype=float):
        """Returns an array of samples drawn from a standard gamma distribution.

        .. seealso::
            :func:`cupy.random.standard_gamma` for full documentation,
            :meth:`numpy.random.RandomState.standard_gamma`
        """
        shape = cupy.asarray(shape)
        if size is None:
            size = shape.shape
        y = cupy.empty(shape=size, dtype=dtype)
        _kernels.standard_gamma_kernel(shape, self.rk_seed, y)
        self.rk_seed += numpy.prod(size)
        return y
>>>>>>> 30841ee6

    def standard_normal(self, size=None, dtype=float):
        """Returns samples drawn from the standard normal distribution.

        .. seealso::
            :func:`cupy.random.standard_normal` for full documentation,
            :meth:`numpy.random.RandomState.standard_normal`

        """
        return self.normal(size=size, dtype=dtype)

    def standard_t(self, df, size=None, dtype=float):
        """Returns an array of samples drawn from the standard t distribution.

        .. seealso::
            :func:`cupy.random.standard_t` for full documentation,
            :meth:`numpy.random.RandomState.standard_t`
        """
        df = cupy.asarray(df)
        if size is None:
            size = df.shape
        y = cupy.empty(shape=size, dtype=dtype)
        _kernels.standard_t_kernel(df, self.rk_seed, y)
        self.rk_seed += numpy.prod(size)
        return y

    def tomaxint(self, size=None):
        """Draws integers between 0 and max integer inclusive.

        Args:
            size (int or tuple of ints): Output shape.

        Returns:
            cupy.ndarray: Drawn samples.

        .. seealso::
            :meth:`numpy.random.RandomState.tomaxint`

        """
        if size is None:
            size = ()
        sample = cupy.empty(size, dtype=cupy.int_)
        # cupy.random only uses int32 random generator
        size_in_int = sample.dtype.itemsize // 4
        curand.generate(
            self._generator, sample.data.ptr, sample.size * size_in_int)

        # Disable sign bit
        sample &= cupy.iinfo(cupy.int_).max
        return sample

    _scale_kernel = core.ElementwiseKernel(
        'T low, T high', 'T x',
        'x = T(low) + x * T(high - low)',
        'cupy_scale')

    def uniform(self, low=0.0, high=1.0, size=None, dtype=float):
        """Returns an array of uniformly-distributed samples over an interval.

        .. seealso::
            :func:`cupy.random.uniform` for full documentation,
            :meth:`numpy.random.RandomState.uniform`

        """
        dtype = numpy.dtype(dtype)
        rand = self.random_sample(size=size, dtype=dtype)
        if not numpy.isscalar(low):
            low = cupy.asarray(low, dtype)
        if not numpy.isscalar(high):
            high = cupy.asarray(high, dtype)
        return RandomState._scale_kernel(low, high, rand)

    def vonmises(self, mu, kappa, size=None, dtype=float):
        """Returns an array of samples drawn from the von Mises distribution.

        .. seealso::
            :func:`cupy.random.vonmises` for full documentation,
            :meth:`numpy.random.RandomState.vonmises`
        """
        mu, kappa = cupy.asarray(mu), cupy.asarray(kappa)
        if size is None:
            size = cupy.broadcast(mu, kappa).shape
        y = cupy.empty(shape=size, dtype=dtype)
        _kernels.vonmises_kernel(mu, kappa, self.rk_seed, y)
        self.rk_seed += numpy.prod(size)
        return y

    def choice(self, a, size=None, replace=True, p=None):
        """Returns an array of random values from a given 1-D array.

        .. seealso::
            :func:`cupy.random.choice` for full document,
            :func:`numpy.random.choice`

        """
        if a is None:
            raise ValueError('a must be 1-dimensional or an integer')
        if isinstance(a, cupy.ndarray) and a.ndim == 0:
            raise NotImplementedError
        if isinstance(a, six.integer_types):
            a_size = a
            if a_size <= 0:
                raise ValueError('a must be greater than 0')
        else:
            a = cupy.array(a, copy=False)
            if a.ndim != 1:
                raise ValueError('a must be 1-dimensional or an integer')
            else:
                a_size = len(a)
                if a_size == 0:
                    raise ValueError('a must be non-empty')

        if p is not None:
            p = cupy.array(p)
            if p.ndim != 1:
                raise ValueError('p must be 1-dimensional')
            if len(p) != a_size:
                raise ValueError('a and p must have same size')
            if not (p >= 0).all():
                raise ValueError('probabilities are not non-negative')
            p_sum = cupy.sum(p).get()
            if not numpy.allclose(p_sum, 1):
                raise ValueError('probabilities do not sum to 1')

        if size is None:
            raise NotImplementedError
        shape = size
        size = numpy.prod(shape)

        if not replace and p is None:
            if a_size < size:
                raise ValueError(
                    'Cannot take a larger sample than population when '
                    '\'replace=False\'')
            if isinstance(a, six.integer_types):
                indices = cupy.arange(a, dtype='l')
            else:
                indices = a.copy()
            self.shuffle(indices)
            return indices[:size].reshape(shape)

        if not replace:
            raise NotImplementedError

        if p is not None:
            p = cupy.broadcast_to(p, (size, a_size))
            index = cupy.argmax(cupy.log(p) +
                                self.gumbel(size=(size, a_size)),
                                axis=1)
            if not isinstance(shape, six.integer_types):
                index = cupy.reshape(index, shape)
        else:
            index = self.randint(0, a_size, size=shape)
            # Align the dtype with NumPy
            index = index.astype(cupy.int64, copy=False)

        if isinstance(a, six.integer_types):
            return index

        if index.ndim == 0:
            return cupy.array(a[index], dtype=a.dtype)

        return a[index]

    def shuffle(self, a):
        """Returns a shuffled array.

        .. seealso::
            :func:`cupy.random.shuffle` for full document,
            :func:`numpy.random.shuffle`

        """
        if not isinstance(a, cupy.ndarray):
            raise TypeError('The array must be cupy.ndarray')

        if a.ndim == 0:
            raise TypeError('An array whose ndim is 0 is not supported')

        a[:] = a[self.permutation(len(a))]

    def permutation(self, num):
        """Returns a permuted range."""
        if not isinstance(num, six.integer_types):
            raise TypeError('The data type of argument "num" must be integer')

        sample = cupy.empty((num), dtype=numpy.int32)
        curand.generate(self._generator, sample.data.ptr, num)
        if 128 < num <= 32 * 1024 * 1024:
            array = cupy.arange(num, dtype=numpy.int32)
            # apply sort of cache blocking
            block_size = 1 * 1024 * 1024
            # The block size above is a value determined from the L2 cache size
            # of GP100 (L2 cache size / size of int = 4MB / 4B = 1M). It may be
            # better to change the value base on the L2 cache size of the GPU
            # you use.
            # When num > block_size, cupy kernel: _cupy_permutation is to be
            # launched multiple times. However, it is observed that performance
            # will be degraded if the launch count is too many. Therefore,
            # the block size is adjusted so that launch count will not exceed
            # twelve Note that this twelve is the value determined from
            # measurement on GP100.
            while num // block_size > 12:
                block_size *= 2
            for j_start in range(0, num, block_size):
                j_end = j_start + block_size
                _cupy_permutation()(sample, j_start, j_end, array, size=num)
        else:
            # When num > 32M, argsort is used, because it is faster than
            # custom kernel. See https://github.com/cupy/cupy/pull/603.
            array = cupy.argsort(sample)
        return array

    _gumbel_kernel = core.ElementwiseKernel(
        'T x, T loc, T scale', 'T y',
        'y = T(loc) - log(-log(x)) * T(scale)',
        'gumbel_kernel')

    def gumbel(self, loc=0.0, scale=1.0, size=None, dtype=float):
        """Returns an array of samples drawn from a Gumbel distribution.

        .. seealso::
            :func:`cupy.random.gumbel` for full documentation,
            :meth:`numpy.random.RandomState.gumbel`
        """
        x = self._random_sample_raw(size=size, dtype=dtype)
        if not numpy.isscalar(loc):
            loc = cupy.asarray(loc, dtype)
        if not numpy.isscalar(scale):
            scale = cupy.asarray(scale, dtype)
        RandomState._gumbel_kernel(x, loc, scale, x)
        return x

    def randint(self, low, high=None, size=None, dtype='l'):
        """Returns a scalar or an array of integer values over ``[low, high)``.

        .. seealso::
            :func:`cupy.random.randint` for full documentation,
            :meth:`numpy.random.RandomState.randint`
        """
        if high is None:
            lo = 0
            hi = low
        else:
            lo = low
            hi = high

        if lo >= hi:
            raise ValueError('low >= high')
        if lo < cupy.iinfo(dtype).min:
            raise ValueError(
                'low is out of bounds for {}'.format(cupy.dtype(dtype).name))
        if hi > cupy.iinfo(dtype).max + 1:
            raise ValueError(
                'high is out of bounds for {}'.format(cupy.dtype(dtype).name))

        diff = hi - lo - 1
        if diff > cupy.iinfo(cupy.int32).max - cupy.iinfo(cupy.int32).min + 1:
            raise NotImplementedError(
                'Sampling from a range whose extent is larger than int32 '
                'range is currently not supported')
        x = self._interval(diff, size).astype(dtype, copy=False)
        cupy.add(x, lo, out=x)
        return x


def _cupy_permutation():
    return core.ElementwiseKernel(
        'raw int32 sample, int32 j_start, int32 _j_end',
        'raw int32 array',
        '''
            const int invalid = -1;
            const int num = _ind.size();
            int j = (sample[i] & 0x7fffffff) % num;
            int j_end = _j_end;
            if (j_end > num) j_end = num;
            if (j == i || j < j_start || j >= j_end) continue;

            // If a thread fails to do data swaping once, it changes j
            // value using j_offset below and try data swaping again.
            // This process is repeated until data swapping is succeeded.
            // The j_offset is determined from the initial j
            // (random number assigned to each thread) and the initial
            // offset between j and i (ID of each thread).
            // If a given number sequence in sample is really random,
            // this j-update would not be necessary. This is work-around
            // mainly to avoid potential eternal conflict when sample has
            // rather synthetic number sequence.
            int j_offset = ((2*j - i + num) % (num - 1)) + 1;

            // A thread gives up to do data swapping if loop count exceed
            // a threathod determined below. This is kind of safety
            // mechanism to escape the eternal race condition, though I
            // believe it never happens.
            int loops = 256;

            bool do_next = true;
            while (do_next && loops > 0) {
                // try to swap the contents of array[i] and array[j]
                if (i != j) {
                    int val_j = atomicExch(&array[j], invalid);
                    if (val_j != invalid) {
                        int val_i = atomicExch(&array[i], invalid);
                        if (val_i != invalid) {
                            array[i] = val_j;
                            array[j] = val_i;
                            do_next = false;
                            // done
                        }
                        else {
                            // restore array[j]
                            array[j] = val_j;
                        }
                    }
                }
                j = (j + j_offset) % num;
                loops--;
            }
        ''',
        'cupy_permutation',
    )


def seed(seed=None):
    """Resets the state of the random number generator with a seed.

    This function resets the state of the global random number generator for
    the current device. Be careful that generators for other devices are not
    affected.

    Args:
        seed (None or int): Seed for the random number generator. If ``None``,
            it uses :func:`os.urandom` if available or :func:`time.clock`
            otherwise. Note that this function does not support seeding by an
            integer array.

    """
    get_random_state().seed(seed)


# CuPy specific functions

_random_states = {}


@atexit.register
def reset_states():
    global _random_states
    _random_states = {}


def get_random_state():
    """Gets the state of the random number generator for the current device.

    If the state for the current device is not created yet, this function
    creates a new one, initializes it, and stores it as the state for the
    current device.

    Returns:
        RandomState: The state of the random number generator for the
        device.

    """
    dev = cuda.Device()
    rs = _random_states.get(dev.id, None)
    if rs is None:
        seed = os.getenv('CUPY_SEED')
        if seed is None:
            seed = os.getenv('CHAINER_SEED')
        if seed is not None:
            seed = numpy.uint64(int(seed))
        rs = RandomState(seed)
        rs = _random_states.setdefault(dev.id, rs)
    return rs


def set_random_state(rs):
    """Sets the state of the random number generator for the current device.

    Args:
        state(RandomState): Random state to set for the current device.
    """
    if not isinstance(rs, RandomState):
        raise TypeError(
            'Random state must be an instance of RandomState. '
            'Actual: {}'.format(type(rs)))
    _random_states[device.get_device_id()] = rs


def _check_and_get_dtype(dtype):
    dtype = numpy.dtype(dtype)
    if dtype.char not in ('f', 'd'):
        raise TypeError('cupy.random only supports float32 and float64')
    return dtype<|MERGE_RESOLUTION|>--- conflicted
+++ resolved
@@ -135,7 +135,6 @@
         self.rk_seed += cupy.core.internal.prod(size)
         return y
 
-<<<<<<< HEAD
     def exponential(self, scale=1.0, size=None, dtype=float):
         """Returns an array of samples drawn from a exponential distribution.
 
@@ -145,7 +144,7 @@
         """
         x = self.standard_exponential(size, dtype)
         return cupy.multiply(scale, x, out=x)
-=======
+
     def f(self, dfnum, dfden, size=None, dtype=float):
         """Returns an array of samples drawn from the f distribution.
 
@@ -160,7 +159,6 @@
         _kernels.f_kernel(dfnum, dfden, self.rk_seed, y)
         self.rk_seed += numpy.prod(size)
         return y
->>>>>>> 30841ee6
 
     def gamma(self, shape, scale=1.0, size=None, dtype=float):
         """Returns an array of samples drawn from a gamma distribution.
@@ -408,8 +406,6 @@
         """
         x = self._random_sample_raw(size, dtype)
         return -cupy.log(x, out=x)
-<<<<<<< HEAD
-=======
 
     def standard_gamma(self, shape, size=None, dtype=float):
         """Returns an array of samples drawn from a standard gamma distribution.
@@ -425,7 +421,6 @@
         _kernels.standard_gamma_kernel(shape, self.rk_seed, y)
         self.rk_seed += numpy.prod(size)
         return y
->>>>>>> 30841ee6
 
     def standard_normal(self, size=None, dtype=float):
         """Returns samples drawn from the standard normal distribution.
